--- conflicted
+++ resolved
@@ -38,28 +38,27 @@
             status_code=401,
             detail="API key is missing"
         )
-    
+
     if not hmac.compare_digest(api_key, API_KEY):
         raise HTTPException(
             status_code=401,
             detail="Invalid API key"
         )
-    
+
     return True
 
-async def verify_line_signature(request: Request, x_line_signature: Optional[str] = Header(None)) -> WebhookHandler:
+async def verify_line_signature(request: Request, x_line_signature: Optional[str] = Header(None)) -> bool:
     """
-    Verify the LINE signature from the request header and body
-    Returns the LINE webhook handler if signature is valid
+    Verify the LINE signature from the request header
+    Returns True if signature is valid (actual verification done by LINE SDK in handlers)
     """
     if not x_line_signature:
         raise HTTPException(
             status_code=401,
             detail="LINE signature is missing"
         )
-<<<<<<< HEAD
 
-    # The actual signature verification is handled by the LINE SDK
+    # The actual signature verification is handled by the LINE SDK in the handlers
     # This is just a placeholder to ensure the header exists
     return True
 
@@ -77,22 +76,4 @@
     if not api_key:
         return False
 
-    return hmac.compare_digest(api_key, API_KEY) 
-=======
-    
-    # Get request body for signature verification
-    body = await request.body()
-    body_str = body.decode("utf-8")
-    
-    # Verify signature
-    try:
-        line_handler.handle(body_str, x_line_signature)
-    except InvalidSignatureError:
-        raise HTTPException(
-            status_code=401,
-            detail="Invalid LINE signature"
-        )
-    
-    # Return the handler and body for processing
-    return line_handler, body_str 
->>>>>>> b30441c4
+    return hmac.compare_digest(api_key, API_KEY)